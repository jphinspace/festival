// Renderer class for drawing the simulation
export class Renderer {
    constructor(canvas, config) {
        this.canvas = canvas;
        this.ctx = canvas.getContext('2d');
        this.config = config;
        this.width = 0;
        this.height = 0;
    }

    resize(width, height) {
        this.width = width;
        this.height = height;
        this.canvas.width = width;
        this.canvas.height = height;
    }

    drawBackground() {
        // Background
        this.ctx.fillStyle = this.config.COLORS.BACKGROUND;
        this.ctx.fillRect(0, 0, this.width, this.height);
        
        // Ground/grass area
        this.ctx.fillStyle = this.config.COLORS.GROUND;
        this.ctx.fillRect(0, 0, this.width, this.height * this.config.GROUND_HEIGHT);
        
        // Road/path at bottom
        this.ctx.fillStyle = this.config.COLORS.ROAD;
        this.ctx.fillRect(0, this.height * this.config.ROAD_START, this.width, this.height * 0.15);
    }

    drawStage(x, y, width, height, label, isActive) {
        this.ctx.fillStyle = isActive ? this.config.COLORS.STAGE_ACTIVE : this.config.COLORS.STAGE_INACTIVE;
        this.ctx.fillRect(x, y, width, height);
        
        this.ctx.fillStyle = this.config.COLORS.TEXT;
        this.ctx.font = '12px Arial';
        this.ctx.fillText(label, x + width * 0.15, y + height * 0.5);
    }

    drawStages(leftActive, rightActive) {
        // Left stage
        this.drawStage(
            this.width * 0.05,
            this.height * 0.2,
            this.width * 0.2,
            this.height * 0.1,
            'LEFT STAGE',
            leftActive
        );
        
        // Right stage
        this.drawStage(
            this.width * 0.75,
            this.height * 0.2,
            this.width * 0.2,
            this.height * 0.1,
            'RIGHT STAGE',
            rightActive
        );
    }

    drawBusArea() {
        this.ctx.fillStyle = this.config.COLORS.BUS_AREA;
        this.ctx.fillRect(
            this.width * 0.4,
            this.height * 0.88,
            this.width * 0.2,
            this.height * 0.05
        );
        
        this.ctx.fillStyle = this.config.COLORS.TEXT;
        this.ctx.font = '12px Arial';
        this.ctx.fillText('BUS', this.width * 0.48, this.height * 0.91);
    }

    drawSecurityQueues() {
        // Draw security queue areas (two lines)
        const queueWidth = this.width * 0.04;
        const queueHeight = this.height * 0.15;
        const queueY = this.height * 0.7;
        
        // Left queue
        this.ctx.fillStyle = this.config.COLORS.SECURITY_QUEUE;
        this.ctx.fillRect(
            this.width * this.config.QUEUE_LEFT_X - queueWidth / 2,
            queueY,
            queueWidth,
            queueHeight
        );
        
        // Right queue
        this.ctx.fillRect(
            this.width * this.config.QUEUE_RIGHT_X - queueWidth / 2,
            queueY,
            queueWidth,
            queueHeight
        );
        
        // Label
        this.ctx.fillStyle = this.config.COLORS.TEXT;
        this.ctx.font = '10px Arial';
        this.ctx.fillText('SECURITY', this.width * 0.47, this.height * 0.68);
    }

    drawAgents(agents) {
        agents.forEach(agent => agent.draw(this.ctx));
    }
    
    drawFoodStalls(foodStalls) {
        foodStalls.forEach(stall => stall.draw(this.ctx));
    }

    render(agents, leftConcertActive, rightConcertActive, foodStalls = []) {
        this.drawBackground();
        this.drawStages(leftConcertActive, rightConcertActive);
<<<<<<< HEAD
        this.drawSecurityQueues();
=======
        this.drawFoodStalls(foodStalls);
>>>>>>> 82fe06d1
        this.drawBusArea();
        this.drawAgents(agents);
    }
}<|MERGE_RESOLUTION|>--- conflicted
+++ resolved
@@ -114,11 +114,8 @@
     render(agents, leftConcertActive, rightConcertActive, foodStalls = []) {
         this.drawBackground();
         this.drawStages(leftConcertActive, rightConcertActive);
-<<<<<<< HEAD
         this.drawSecurityQueues();
-=======
         this.drawFoodStalls(foodStalls);
->>>>>>> 82fe06d1
         this.drawBusArea();
         this.drawAgents(agents);
     }
