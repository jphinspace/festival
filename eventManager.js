--- conflicted
+++ resolved
@@ -1,10 +1,7 @@
 // EventManager class for handling festival events
 import { Fan } from './fan.js';
-<<<<<<< HEAD
 import { SecurityQueue } from './securityQueue.js';
-=======
 import { FoodStall } from './foodStall.js';
->>>>>>> 82fe06d1
 
 export class EventManager {
     constructor(config, width, height) {
@@ -13,9 +10,7 @@
         this.height = height;
         this.leftConcertActive = false;
         this.rightConcertActive = false;
-<<<<<<< HEAD
         this.securityQueue = new SecurityQueue(config, width, height);
-=======
         this.foodStalls = [];
         this.createFoodStalls();
     }
@@ -35,15 +30,12 @@
             const stallY = startY + spacing * (i + 1);
             this.foodStalls.push(new FoodStall(stallX, stallY, this.config));
         }
->>>>>>> 82fe06d1
     }
 
     updateDimensions(width, height) {
         this.width = width;
         this.height = height;
-<<<<<<< HEAD
         this.securityQueue.updateDimensions(width, height);
-=======
         this.createFoodStalls(); // Recreate stalls with new dimensions
     }
     
@@ -83,7 +75,6 @@
                 }
             }
         });
->>>>>>> 82fe06d1
     }
 
     handleLeftConcert(agents) {
@@ -169,10 +160,13 @@
     }
 
     /**
-     * Update event manager state (processes security queue)
+     * Update event manager state (processes security queue and food stalls)
      * @param {number} currentTime - Current timestamp in milliseconds
+     * @param {Agent[]} agents - All agents in simulation
      */
-    update(currentTime) {
+    update(currentTime, agents) {
         this.securityQueue.update(currentTime);
+        this.updateFoodStalls();
+        this.handleHungryFans(agents);
     }
 }