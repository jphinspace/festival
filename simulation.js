// Simulation class managing the entire simulation state and loop
import { Fan } from './fan.js';
import { Renderer } from './renderer.js';
import { EventManager } from './eventManager.js';

export class Simulation {
    constructor(canvas, config) {
        this.config = config;
        this.canvas = canvas;
        this.renderer = new Renderer(canvas, config);
        this.agents = [];
        this.paused = false;
        this.simulationSpeed = config.DEFAULT_SIMULATION_SPEED;
        
        // Frame timing
        this.lastFrameTime = 0;
        this.lastRenderTime = 0;
        this.frameCount = 0;
        this.fpsUpdateTime = 0;
        this.currentFPS = 0;
        this.targetFrameTime = 1000 / config.MAX_FPS;
        
        // Event manager
        this.eventManager = null;
        
        // Callbacks
        this.onStatsUpdate = null;
    }

    initialize() {
        this.resize();
        this.eventManager = new EventManager(this.config, this.renderer.width, this.renderer.height);
        
        // Create initial fans
        for (let i = 0; i < this.config.INITIAL_ATTENDEE_COUNT; i++) {
            const x = Math.random() * this.renderer.width;
            const y = Math.random() * this.renderer.height;
            this.agents.push(new Fan(x, y, this.config));
        }
    }

    resize() {
        const container = this.canvas.parentElement;
        const width = container.clientWidth;
        const height = container.clientHeight;
        this.renderer.resize(width, height);
        if (this.eventManager) {
            this.eventManager.updateDimensions(width, height);
        }
    }

    togglePause() {
        this.paused = !this.paused;
        return this.paused;
    }

    setSimulationSpeed(speed) {
        this.simulationSpeed = Math.max(
            this.config.MIN_SIMULATION_SPEED,
            Math.min(this.config.MAX_SIMULATION_SPEED, speed)
        );
    }

    // Event handlers
    triggerLeftConcert() {
        this.eventManager.handleLeftConcert(this.agents);
    }

    triggerRightConcert() {
        this.eventManager.handleRightConcert(this.agents);
    }

    triggerBusArrival() {
        const newAgents = this.eventManager.handleBusArrival(this.agents);
        this.agents.push(...newAgents);
    }

    triggerBusDeparture() {
        this.eventManager.handleBusDeparture(this.agents);
    }

    // Update simulation state
    update(deltaTime) {
        if (!this.paused) {
<<<<<<< HEAD
            // Update event manager (process security queue)
            this.eventManager.update(performance.now());
=======
            // Update food stalls and handle hungry fans
            this.eventManager.updateFoodStalls();
            this.eventManager.handleHungryFans(this.agents);
>>>>>>> 82fe06d1
            
            // Pass all agents to each agent's update for collision detection
            this.agents.forEach(agent => agent.update(deltaTime, this.simulationSpeed, this.agents));
        }
    }

    // Render the current state
    render() {
        this.renderer.render(
            this.agents,
            this.eventManager.leftConcertActive,
            this.eventManager.rightConcertActive,
            this.eventManager.foodStalls
        );
    }

    // Main animation loop
    animate(currentTime) {
        // Calculate delta time in seconds
        if (this.lastFrameTime === 0) {
            this.lastFrameTime = currentTime;
            this.lastRenderTime = currentTime;
            this.fpsUpdateTime = currentTime;
        }
        
        const deltaTime = (currentTime - this.lastFrameTime) / 1000;
        this.lastFrameTime = currentTime;
        
        // Cap frame rate to MAX_FPS
        const timeSinceLastRender = currentTime - this.lastRenderTime;
        if (timeSinceLastRender < this.targetFrameTime) {
            requestAnimationFrame(this.animate.bind(this));
            return;
        }
        
        this.lastRenderTime = currentTime;
        
        // Update and render
        this.update(deltaTime);
        this.render();
        
        // Update FPS counter
        this.frameCount++;
        if (currentTime - this.fpsUpdateTime >= 1000) {
            this.currentFPS = this.frameCount;
            this.frameCount = 0;
            this.fpsUpdateTime = currentTime;
            
            if (this.onStatsUpdate) {
                this.onStatsUpdate({
                    attendeeCount: this.agents.length,
                    fps: this.currentFPS
                });
            }
        }
        
        requestAnimationFrame(this.animate.bind(this));
    }

    start() {
        this.animate(0);
    }
}<|MERGE_RESOLUTION|>--- conflicted
+++ resolved
@@ -82,14 +82,8 @@
     // Update simulation state
     update(deltaTime) {
         if (!this.paused) {
-<<<<<<< HEAD
-            // Update event manager (process security queue)
-            this.eventManager.update(performance.now());
-=======
-            // Update food stalls and handle hungry fans
-            this.eventManager.updateFoodStalls();
-            this.eventManager.handleHungryFans(this.agents);
->>>>>>> 82fe06d1
+            // Update event manager (process security queue and food stalls)
+            this.eventManager.update(performance.now(), this.agents);
             
             // Pass all agents to each agent's update for collision detection
             this.agents.forEach(agent => agent.update(deltaTime, this.simulationSpeed, this.agents));
