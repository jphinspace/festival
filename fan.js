--- conflicted
+++ resolved
@@ -14,10 +14,39 @@
     constructor(x, y, config) {
         super(x, y, config);
         this.type = 'fan';
-<<<<<<< HEAD
-        this.queueIndex = null; // Which queue (0 or 1) the fan is in
-        this.queuePosition = null; // Position in the queue
+        
+        // Security queue properties
+        this.queueIndex = null; // Which security queue (0 or 1) the fan is in
+        this.queuePosition = null; // Position in the security queue
         this.enhancedSecurity = false; // Whether this fan needs enhanced security
+        
+        // Initialize hunger to a random level
+        this.hunger = config.HUNGER_MIN_INITIAL + 
+            Math.random() * (config.HUNGER_MAX_INITIAL - config.HUNGER_MIN_INITIAL);
+        
+        // Food queue-related properties
+        this.inQueue = false;
+        this.queuedAt = null;
+        this.waitStartTime = null;
+        this.targetFoodStall = null;
+        this.queueSide = null; // 'left' or 'right' for food stalls
+    }
+    
+    /**
+     * Update fan state, including hunger
+     * @param {number} deltaTime - Time since last frame in seconds
+     * @param {number} simulationSpeed - Speed multiplier for simulation
+     * @param {Agent[]} otherAgents - Array of other agents for collision detection
+     */
+    update(deltaTime, simulationSpeed, otherAgents = []) {
+        // Update base agent behavior
+        super.update(deltaTime, simulationSpeed, otherAgents);
+        
+        // Increase hunger over time (unless waiting at food stall)
+        if (!this.waitStartTime) {
+            this.hunger = Math.min(1.0, this.hunger + 
+                this.config.HUNGER_INCREASE_RATE * deltaTime * simulationSpeed);
+        }
     }
 
     /**
@@ -40,35 +69,4 @@
         
         super.draw(ctx);
     }
-=======
-        
-        // Initialize hunger to a random level
-        this.hunger = config.HUNGER_MIN_INITIAL + 
-            Math.random() * (config.HUNGER_MAX_INITIAL - config.HUNGER_MIN_INITIAL);
-        
-        // Queue-related properties
-        this.inQueue = false;
-        this.queuedAt = null;
-        this.waitStartTime = null;
-        this.targetFoodStall = null;
-        this.queueSide = null; // 'left' or 'right'
-    }
-    
-    /**
-     * Update fan state, including hunger
-     * @param {number} deltaTime - Time since last frame in seconds
-     * @param {number} simulationSpeed - Speed multiplier for simulation
-     * @param {Agent[]} otherAgents - Array of other agents for collision detection
-     */
-    update(deltaTime, simulationSpeed, otherAgents = []) {
-        // Update base agent behavior
-        super.update(deltaTime, simulationSpeed, otherAgents);
-        
-        // Increase hunger over time (unless waiting at food stall)
-        if (!this.waitStartTime) {
-            this.hunger = Math.min(1.0, this.hunger + 
-                this.config.HUNGER_INCREASE_RATE * deltaTime * simulationSpeed);
-        }
-    }
->>>>>>> 82fe06d1
 }